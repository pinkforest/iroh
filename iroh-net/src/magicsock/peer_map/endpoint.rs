use std::{
    collections::{hash_map::Entry, BTreeSet, HashMap, HashSet},
    hash::Hash,
    net::{IpAddr, SocketAddr},
    time::{Duration, Instant},
};

use iroh_metrics::inc;
use rand::seq::IteratorRandom;
use serde::{Deserialize, Serialize};
use tokio::sync::mpsc;
use tracing::{debug, info, instrument, trace, warn};

use crate::{
    derp::DerpUrl,
    disco::{self, SendAddr},
    key::PublicKey,
    magic_endpoint::AddrInfo,
    magicsock::Timer,
    net::ip::is_unicast_link_local,
    stun,
    util::derp_only_mode,
    NodeAddr,
};

use crate::magicsock::{metrics::Metrics as MagicsockMetrics, ActorMessage, QuicMappedAddr};

use super::best_addr::{self, BestAddr, ClearReason};
use super::IpPort;

/// Number of addresses that are not active that we keep around per node.
///
/// See [`Endpoint::prune_direct_addresses`].
pub(super) const MAX_INACTIVE_DIRECT_ADDRESSES: usize = 5;

/// How long we wait for a pong reply before assuming it's never coming.
const PING_TIMEOUT_DURATION: Duration = Duration::from_secs(5);

/// The minimum time between pings to an endpoint. (Except in the case of CallMeMaybe frames
/// resetting the counter, as the first pings likely didn't through the firewall)
const DISCO_PING_INTERVAL: Duration = Duration::from_secs(5);

/// The latency at or under which we don't try to upgrade to a better path.
const GOOD_ENOUGH_LATENCY: Duration = Duration::from_millis(5);

/// How long since the last activity we try to keep an established endpoint peering alive.
/// It's also the idle time at which we stop doing STUN queries to keep NAT mappings alive.
const SESSION_ACTIVE_TIMEOUT: Duration = Duration::from_secs(45);

/// How often we try to upgrade to a better patheven if we have some non-DERP route that works.
const UPGRADE_INTERVAL: Duration = Duration::from_secs(60);

/// How long until we send a stayin alive ping
const STAYIN_ALIVE_MIN_ELAPSED: Duration = Duration::from_secs(2);

#[derive(Debug)]
pub(in crate::magicsock) enum PingAction {
    SendCallMeMaybe {
        derp_url: DerpUrl,
        dst_key: PublicKey,
    },
    SendPing(SendPing),
}

#[derive(Debug)]
pub(in crate::magicsock) struct SendPing {
    pub id: usize,
    pub dst: SendAddr,
    pub dst_key: PublicKey,
    pub tx_id: stun::TransactionId,
    pub purpose: DiscoPingPurpose,
}

#[derive(Debug)]
pub enum PingRole {
    Duplicate,
    NewEndpoint,
    LikelyHeartbeat,
    Reactivate,
}

/// A connection endpoint that picks the best available path to communicate with a node,
/// based on network conditions and what the node supports.
#[derive(Debug)]
pub(super) struct Endpoint {
    id: usize,
    /// The UDP address used on the QUIC-layer to address this node.
    quic_mapped_addr: QuicMappedAddr,
    /// Node pub(super)lic key (for UDP + DERP)
    public_key: PublicKey,
    /// Last time we pinged all endpoints
    last_full_ping: Option<Instant>,
    /// The url of DERP node that we can relay over to communicate.
    /// The fallback/bootstrap path, if non-zero (non-zero for well-behaved clients).
<<<<<<< HEAD
    derp_url: Option<(Url, EndpointState)>,
    /// Best non-DERP path, i.e. a UDP address.
=======
    derp_url: Option<(DerpUrl, EndpointState)>,
    /// Best non-DERP path.
>>>>>>> 78445770
    best_addr: BestAddr,
    /// [`EndpointState`] for this node's direct addresses.
    direct_addr_state: HashMap<IpPort, EndpointState>,
    sent_ping: HashMap<stun::TransactionId, SentPing>,
    /// Last time this node was used.
    ///
    /// A node is marked as in use when an endpoint to contact them is requested or if UDP activity
    /// is registered.
    last_used: Option<Instant>,
}

#[derive(Debug)]
pub(super) struct Options {
    pub(super) public_key: PublicKey,
    pub(super) derp_url: Option<DerpUrl>,
    /// Is this endpoint currently active (sending data)?
    pub(super) active: bool,
}

impl Endpoint {
    pub(super) fn new(id: usize, options: Options) -> Self {
        let quic_mapped_addr = QuicMappedAddr::generate();

        if options.derp_url.is_some() {
            // we potentially have a relay connection to the node
            inc!(MagicsockMetrics, num_relay_conns_added);
        }

        Endpoint {
            id,
            quic_mapped_addr,
            public_key: options.public_key,
            last_full_ping: None,
            derp_url: options
                .derp_url
                .map(|url| (url.0, EndpointState::default())),
            best_addr: Default::default(),
            sent_ping: HashMap::new(),
            direct_addr_state: HashMap::new(),
            last_used: options.active.then(Instant::now),
        }
    }

    pub(super) fn public_key(&self) -> &PublicKey {
        &self.public_key
    }

    pub(super) fn quic_mapped_addr(&self) -> &QuicMappedAddr {
        &self.quic_mapped_addr
    }

    pub(super) fn id(&self) -> usize {
        self.id
    }

    /// Returns info about this endpoint
    pub(super) fn info(&self, now: Instant) -> EndpointInfo {
        use best_addr::State::*;
        // Report our active connection. This replicates the logic of [`Endpoint::addr_for_send`]
        // without choosing a random candidate address if no best_addr is set.
        let (conn_type, latency) = match (self.best_addr.state(now), self.derp_url.as_ref()) {
            (Valid(addr), _) | (Outdated(addr), None) => {
                (ConnectionType::Direct(addr.addr), Some(addr.latency))
            }
            (Outdated(addr), Some((url, relay_state))) => {
                let latency = relay_state
                    .latency()
                    .map(|l| l.min(addr.latency))
                    .unwrap_or(addr.latency);
                (ConnectionType::Mixed(addr.addr, url.clone()), Some(latency))
            }
            (Empty, Some((url, relay_state))) => {
                (ConnectionType::Relay(url.clone()), relay_state.latency())
            }
            (Empty, None) => (ConnectionType::None, None),
        };
        let addrs = self
            .direct_addr_state
            .iter()
            .map(|(addr, endpoint_state)| DirectAddrInfo {
                addr: SocketAddr::from(*addr),
                latency: endpoint_state.recent_pong().map(|pong| pong.latency),
                last_control: endpoint_state.last_control_msg(now),
                last_payload: endpoint_state
                    .last_payload_msg
                    .as_ref()
                    .map(|instant| now.duration_since(*instant)),
            })
            .collect();

        EndpointInfo {
            id: self.id,
            public_key: self.public_key,
            derp_url: self.derp_url(),
            addrs,
            conn_type,
            latency,
            last_used: self.last_used.map(|instant| now.duration_since(instant)),
        }
    }

    /// Returns the derp url of this endpoint
    pub(super) fn derp_url(&self) -> Option<DerpUrl> {
        self.derp_url.as_ref().map(|(url, _state)| url.clone())
    }

    /// Returns the address(es) that should be used for sending the next packet.
    ///
    /// Zero, one, or both of UDP address and DERP addr may be non-zero.
<<<<<<< HEAD
    ///
    /// Additionally this returns a boolean indicating whether new pings are needed.
    fn addr_for_send(&mut self, now: &Instant) -> (Option<SocketAddr>, Option<Url>, bool) {
=======
    fn addr_for_send(&mut self, now: &Instant) -> (Option<SocketAddr>, Option<DerpUrl>, bool) {
>>>>>>> 78445770
        if derp_only_mode() {
            debug!("in `DEV_DERP_ONLY` mode, giving the DERP address as the only viable address for this endpoint");
            return (None, self.derp_url(), false);
        }
        // Update our best addr from candidate addresses (only if it is empty and if we have recent
        // pongs).
        self.assign_best_addr_from_candidates_if_empty();
        match self.best_addr.state(*now) {
            // we have a valid address: use it!
            best_addr::State::Valid(best_addr) => {
                trace!(addr = %best_addr.addr, latency = ?best_addr.latency, "best_addr is set and valid, use best_addr only");
                (Some(best_addr.addr), None, false)
            }
            // we have an outdated address: use it, but use derp as well.
            best_addr::State::Outdated(best_addr) => {
                trace!(addr = %best_addr.addr, latency = ?best_addr.latency, "best_addr is set but outdated, use best_addr and derp");
                (Some(best_addr.addr), self.derp_url(), true)
            }
            // we have no best address: use a random candidate if available, and derp as backup.
            best_addr::State::Empty => {
                let addr = self
                    .direct_addr_state
                    .keys()
                    .choose_stable(&mut rand::thread_rng())
                    .map(|ipp| SocketAddr::from(*ipp));
                trace!(udp_addr = ?addr, "best_addr is unset, use candidate addr and derp");
                let should_ping = addr.is_some()
                    || self
                        .derp_url
                        .as_ref()
                        .map(|(_r, state)| state.needs_ping(now))
                        .unwrap_or(false);
                (addr, self.derp_url(), should_ping)
            }
        }
    }

    /// Update our best_addr (if empty) with the candidate udp addr with the lowest latency.
    fn assign_best_addr_from_candidates_if_empty(&mut self) {
        if !self.best_addr.is_empty() {
            return;
        }
        // TODO: this is a convoluted way to write a fold over the iter?
        let mut lowest_latency = Duration::from_secs(60 * 60);
        let mut last_pong = None;
        for (ipp, state) in self.direct_addr_state.iter() {
            if let Some(pong) = state.recent_pong() {
                // Lower latency, or when equal, prefer IPv6.
                if pong.latency < lowest_latency
                    || (pong.latency == lowest_latency && ipp.ip().is_ipv6())
                {
                    lowest_latency = pong.latency;
                    last_pong.replace(pong);
                }
            }
        }

        // If we found a candidate, set to best addr
        if let Some(pong) = last_pong {
            if let SendAddr::Udp(addr) = pong.from {
                info!(%addr, "Setting initial best UDP addr");
                self.best_addr.insert(
                    addr,
                    pong.latency,
                    best_addr::Source::BestCandidate,
                    pong.pong_at,
                    self.derp_url.is_some(),
                );
            }
        }
    }

    /// Reports whether we should ping to all our direct addresses looking for a better path.
    #[instrument("want_full_ping", skip_all)]
    fn want_full_ping(&self, now: &Instant) -> bool {
        trace!("full ping: wanted?");
        let Some(last_full_ping) = self.last_full_ping else {
            debug!("no previous full ping: need full ping");
            return true;
        };
        match self.best_addr.state(*now) {
            best_addr::State::Empty => {
                debug!("best addr not set: need full ping");
                true
            }
            best_addr::State::Outdated(_) => {
                debug!("best addr expired: need full ping");
                true
            }
            best_addr::State::Valid(addr) => {
                if addr.latency > GOOD_ENOUGH_LATENCY && *now - last_full_ping >= UPGRADE_INTERVAL {
                    debug!(
                        "full ping interval expired and latency is only {}ms: need full ping",
                        addr.latency.as_millis()
                    );
                    true
                } else {
                    trace!(?now, "not needed");
                    false
                }
            }
        }
    }

    /// Cleanup the expired ping for the passed in txid.
    #[instrument("disco", skip_all, fields(node = %self.public_key.fmt_short()))]
    pub(super) fn ping_timeout(&mut self, txid: stun::TransactionId) {
        if let Some(sp) = self.sent_ping.remove(&txid) {
            debug!(tx = %hex::encode(txid), addr = %sp.to, "pong not received in timeout");
            match sp.to {
                SendAddr::Udp(addr) => {
                    if let Some(ep_state) = self.direct_addr_state.get_mut(&addr.into()) {
                        ep_state.last_ping = None;
                    }

                    // If we fail to ping our current best addr, it is not that good anymore.
                    self.best_addr.clear_if_equals(
                        addr,
                        ClearReason::PongTimeout,
                        self.derp_url.is_some(),
                    );
                }
                SendAddr::Derp(ref url) => {
                    if let Some((home_derp, relay_state)) = self.derp_url.as_mut() {
                        if home_derp == &url.0 {
                            // lost connectivity via relay
                            relay_state.last_ping = None;
                        }
                    }
                }
            }
        }
    }

    #[must_use = "pings must be handled"]
    fn start_ping(&self, dst: SendAddr, purpose: DiscoPingPurpose) -> Option<SendPing> {
        if derp_only_mode() && !dst.is_derp() {
            // don't attempt any hole punching in derp only mode
            warn!("in `DEV_DERP_ONLY` mode, ignoring request to start a hole punching attempt.");
            return None;
        }
        let tx_id = stun::TransactionId::default();
        debug!(tx = %hex::encode(tx_id), %dst, ?purpose,
               dstkey = %self.public_key.fmt_short(), "start ping");
        Some(SendPing {
            id: self.id,
            dst,
            dst_key: self.public_key,
            tx_id,
            purpose,
        })
    }

    /// Record the fact that a ping has been sent out.
    pub(super) fn ping_sent(
        &mut self,
        to: SendAddr,
        tx_id: stun::TransactionId,
        purpose: DiscoPingPurpose,
        sender: mpsc::Sender<ActorMessage>,
    ) {
        trace!(%to, tx = %hex::encode(tx_id), ?purpose, "record ping sent");

        let now = Instant::now();
        let mut ep_found = false;
        match to {
            SendAddr::Udp(addr) => {
                if let Some(st) = self.direct_addr_state.get_mut(&addr.into()) {
                    st.last_ping.replace(now);
                    ep_found = true
                }
            }
            SendAddr::Derp(ref url) => {
                if let Some((home_derp, relay_state)) = self.derp_url.as_mut() {
                    if home_derp == &url.0 {
                        relay_state.last_ping.replace(now);
                        ep_found = true
                    }
                }
            }
        }
        if !ep_found {
            // Shouldn't happen. But don't ping an endpoint that's not active for us.
            warn!(%to, ?purpose, "unexpected attempt to ping no longer live endpoint");
            return;
        }

        let id = self.id;
        let timer = Timer::after(PING_TIMEOUT_DURATION, async move {
            sender
                .send(ActorMessage::EndpointPingExpired(id, tx_id))
                .await
                .ok();
        });
        self.sent_ping.insert(
            tx_id,
            SentPing {
                to,
                at: now,
                purpose,
                timer,
            },
        );
    }

    /// Send DISCO Pings to the various paths of this endpoint.
    ///
    /// This will check if there are any paths, [`IpPort`]s or the derp path, which we know
    /// of but have not recently pinged.  Any such paths will be scheduled a DISCO Ping
    /// message.
    ///
    /// The caller is responsible for sending the messages.
    #[must_use = "actions must be handled"]
    fn send_pings(&mut self, now: Instant, send_call_me_maybe: bool) -> Vec<PingAction> {
        let mut ping_msgs = Vec::new();

        if let Some((url, state)) = self.derp_url.as_ref() {
            if state.needs_ping(&now) {
                debug!(%url, "derp path needs ping");
                if let Some(msg) = self.start_ping(
                    SendAddr::Derp(DerpUrl(url.clone())),
                    DiscoPingPurpose::Discovery,
                ) {
                    ping_msgs.push(PingAction::SendPing(msg))
                }
            }
        }

        if derp_only_mode() {
            // don't send or respond to any hole punching pings if we are in
            // derp only mode
            warn!(
                "in `DEV_DERP_ONLY` mode, ignoring request to respond to a hole punching attempt."
            );
            return ping_msgs;
        }

        self.prune_direct_addresses();
        warn!(
            "TODO: direct addrs after pruning: {:#?}",
            self.direct_addr_state
        );

        self.direct_addr_state
            .iter()
            .filter_map(|(ipp, state)| state.needs_ping(&now).then_some(*ipp))
            .filter_map(|ipp| {
                self.start_ping(SendAddr::Udp(ipp.into()), DiscoPingPurpose::Discovery)
            })
<<<<<<< HEAD
            .for_each(|msg| ping_msgs.push(PingAction::SendPing(msg)));

        // If we were asked for a call-me-maybe we should send it if we don't have a best
        // addr.  We may not be sending any pings, because we just received a call-me-maybe
        // and already send pings just now, which remains valid for 5 seconds.
        //
        // TODO: double check if there really is any point in still checking beyond
        // send_call_me_maybe, it posssibly was already checked at the call site that we
        // don't have a best addr.
        //
        // TODO: this could be problematic if we can not punch: we keep sending out
        // call-me-maybe messages.

        // The if condition here is really trying to be: send call me maybe if we have just
        // sent some pings, or did send some pings recently.  However maybe we also need to
        // send it if we don't have a BestADdr yet.

        // if send_call_me_maybe && (have_ping_msgs || !have_alive_endpoints) {
        if send_call_me_maybe && self.best_addr.is_empty() {
=======
            .collect();
        let ping_needed = !pings.is_empty();
        let have_alive_endpoints = self.direct_addr_state.values().any(|e| e.is_alive());

        if !ping_needed {
            trace!("no ping needed");
        }

        for ep in pings.into_iter() {
            if let Some(msg) =
                self.start_ping(SendAddr::Udp(ep.into()), DiscoPingPurpose::Discovery)
            {
                msgs.push(PingAction::SendPing(msg));
            }
        }

        if send_call_me_maybe && (ping_needed || !have_alive_endpoints) {
>>>>>>> 78445770
            // If we have no endpoints, we use the CallMeMaybe to trigger an exchange
            // of potential UDP addresses.
            //
            // Otherwise it is used for hole punching, as described below.
            if let Some((url, _state)) = self.derp_url.as_ref() {
                // Have our magicsock.Conn figure out its STUN endpoint (if
                // it doesn't know already) and then send a CallMeMaybe
                // message to our node via DERP informing them that we've
                // sent so our firewall ports are probably open and now
                // would be a good time for them to connect.
                debug!(%url, "queue call-me-maybe");
                ping_msgs.push(PingAction::SendCallMeMaybe {
                    derp_url: url.clone(),
                    dst_key: self.public_key,
                });
            }
        }

        self.last_full_ping.replace(now);

        // TODO: check the order in which these are really sent.  We need to make sure the
        // call-me-maybe is sent **after** the pings.
        ping_msgs
    }

    pub(super) fn update_from_node_addr(&mut self, n: &AddrInfo) {
        if self.best_addr.is_empty() {
            // we do not have a direct connection, so changing the derp information may
            // have an effect on our connection status
            if self.derp_url.is_none() && n.derp_url.is_some() {
                // we did not have a relay connection before, but now we do
                inc!(MagicsockMetrics, num_relay_conns_added)
            } else if self.derp_url.is_some() && n.derp_url.is_none() {
                // we had a relay connection before but do not have one now
                inc!(MagicsockMetrics, num_relay_conns_removed)
            }
        }

        if n.derp_url.is_some() && n.derp_url != self.derp_url() {
            debug!(
                "Changing derper from {:?} to {:?}",
                self.derp_url, n.derp_url
            );
            self.derp_url = n
                .derp_url
                .as_ref()
                .map(|url| (url.clone(), EndpointState::default()));
        }

        for &addr in n.direct_addresses.iter() {
            //TODOFRZ
            self.direct_addr_state.entry(addr.into()).or_default();
        }
    }

    /// Clears all the endpoint's p2p state, reverting it to a DERP-only endpoint.
    #[instrument(skip_all, fields(node = %self.public_key.fmt_short()))]
    pub(super) fn reset(&mut self) {
        self.last_full_ping = None;
        self.best_addr
            .clear(ClearReason::Reset, self.derp_url.is_some());

        for es in self.direct_addr_state.values_mut() {
            es.last_ping = None;
        }
    }

    /// Adds ep as an endpoint to which we should send future pings. If there is an
    /// existing endpoint_state for ep, and for_rx_ping_tx_id matches the last received
    /// ping TransactionId, this function reports `true`, otherwise `false`.
    ///
    /// This is called once we've already verified that we got a valid discovery message from `self` via ep.
    pub(super) fn handle_ping(&mut self, ep: SendAddr, tx_id: stun::TransactionId) -> PingRole {
        let now = Instant::now();

        let role = match ep {
            SendAddr::Udp(addr) => match self.direct_addr_state.entry(addr.into()) {
                Entry::Occupied(mut occupied) => occupied.get_mut().handle_ping(tx_id, now),
                Entry::Vacant(vacant) => {
                    info!(%addr, "new direct addr for node");
                    vacant.insert(EndpointState::with_ping(tx_id, now));
                    PingRole::NewEndpoint
                }
            },
            SendAddr::Derp(ref url) => {
                match self.derp_url.as_mut() {
                    Some((home_url, _state)) if home_url != &url.0 => {
                        // either the node changed derpers or we didn't have a relay address for the
                        // node. In both cases, trust the new confirmed url
                        info!(%url, "new relay addr for node");
                        self.derp_url = Some((url.0.clone(), EndpointState::with_ping(tx_id, now)));
                        PingRole::NewEndpoint
                    }
                    Some((_home_url, state)) => state.handle_ping(tx_id, now),
                    None => {
                        info!(%url, "new relay addr for node");
                        self.derp_url = Some((url.0.clone(), EndpointState::with_ping(tx_id, now)));
                        PingRole::NewEndpoint
                    }
                }
            }
        };

        if matches!(ep, SendAddr::Udp(_)) && matches!(role, PingRole::NewEndpoint) {
            self.prune_direct_addresses();
        }

        role
    }

    /// Keep any direct address that is currently active. From those that aren't active, prune
    /// first those that are not alive, then those alive but not active in order to keep at most
    /// [`MAX_INACTIVE_DIRECT_ADDRESSES`].
    pub(super) fn prune_direct_addresses(&mut self) {
        // prune candidates are addresses that are not active
        let mut prune_candidates: Vec<_> = self
            .direct_addr_state
            .iter()
            .filter(|(_ip_port, state)| !state.is_active())
            .map(|(ip_port, state)| (*ip_port, state.last_alive()))
            .collect();
        let prune_count = prune_candidates
            .len()
            .saturating_sub(MAX_INACTIVE_DIRECT_ADDRESSES);
        debug!("prune addresses: {prune_count}");
        if prune_count == 0 {
            // nothing to do, within limits
            return;
        }

        // sort leaving the worst addresses first (never contacted) and better ones (most recently
        // used ones) last
        prune_candidates.sort_unstable_by_key(|(_ip_port, last_active)| *last_active);
        prune_candidates.truncate(prune_count);
        let node = self.public_key.fmt_short();
        for (ip_port, last_seen) in prune_candidates.into_iter() {
            self.direct_addr_state.remove(&ip_port);

            match last_seen.map(|instant| instant.elapsed()) {
                Some(last_seen) => debug!(%node, %ip_port, ?last_seen, "pruning address"),
                None => debug!(%node, %ip_port, last_seen=%"never", "pruning address"),
            }

            self.best_addr.clear_if_equals(
                ip_port.into(),
                ClearReason::Inactive,
                self.derp_url.is_some(),
            );
        }
    }

    /// Called when connectivity changes enough that we should question our earlier
    /// assumptions about which paths work.
    #[instrument("disco", skip_all, fields(node = %self.public_key.fmt_short()))]
    pub(super) fn note_connectivity_change(&mut self) {
        trace!("connectivity changed");
        self.best_addr.clear_trust();
        for es in self.direct_addr_state.values_mut() {
            es.clear();
        }
    }

    /// Handles a Pong message (a reply to an earlier ping).
    ///
    /// It reports the address and key that should be inserted for the endpoint if any.
    pub(super) fn handle_pong(
        &mut self,
        m: &disco::Pong,
        src: SendAddr,
    ) -> Option<(SocketAddr, PublicKey)> {
        let is_derp = src.is_derp();

        trace!(
            tx = %hex::encode(m.tx_id),
            pong_src = %src,
            pong_ping_src = %m.src,
            is_derp = %src.is_derp(),
            "received pong"
        );
        match self.sent_ping.remove(&m.tx_id) {
            None => {
                // This is not a pong for a ping we sent.
                warn!(tx = %hex::encode(m.tx_id), "received pong with unknown transaction id");
                None
            }
            Some(sp) => {
                sp.timer.abort();

                let mut node_map_insert = None;

                let now = Instant::now();
                let latency = now - sp.at;

                debug!(
                    tx = %hex::encode(m.tx_id),
                    src = %src,
                    reported_ping_src = %m.src,
                    ping_dst = %sp.to,
                    is_derp = %src.is_derp(),
                    latency = %latency.as_millis(),
                    "received pong",
                );

                match src {
                    SendAddr::Udp(addr) => {
                        let key = self.public_key;
                        match self.direct_addr_state.get_mut(&addr.into()) {
                            None => {
                                info!("ignoring pong: no state for src addr");
                                // This is no longer an endpoint we care about.
                                return node_map_insert;
                            }
                            Some(st) => {
                                node_map_insert = Some((addr, key));
                                st.add_pong_reply(PongReply {
                                    latency,
                                    pong_at: now,
                                    from: src,
                                    pong_src: m.src.clone(),
                                });
                            }
                        }
                    }
                    SendAddr::Derp(ref url) => match self.derp_url.as_mut() {
                        Some((home_url, state)) if home_url == &url.0 => {
                            state.add_pong_reply(PongReply {
                                latency,
                                pong_at: now,
                                from: src,
                                pong_src: m.src.clone(),
                            });
                        }
                        other => {
                            // if we are here then we sent this ping, but the url changed
                            // waiting for the response. It was either set to None or changed to
                            // another deper. This should either never happen or be extremely
                            // unlikely. Log and ignore for now
                            warn!(stored=?other, received=?url, "disco: ignoring pong via derp for different derper to last one stored");
                        }
                    },
                }

                // Promote this pong response to our current best address if it's lower latency.
                // TODO(bradfitz): decide how latency vs. preference order affects decision
                if let SendAddr::Udp(to) = sp.to {
                    debug_assert!(!is_derp, "mismatching derp & udp");
                    self.best_addr.insert_if_better_or_reconfirm(
                        to,
                        latency,
                        best_addr::Source::ReceivedPong,
                        now,
                        self.derp_url.is_some(),
                    );
                }

                node_map_insert
            }
        }
    }

    /// Handles a CallMeMaybe discovery message via DERP.
    ///
    /// The contract for use of this message is that the node has already sent to us via
    /// UDP, so their stateful firewall should be open. Now we can Ping back and make it
    /// through.
    ///
    /// However if the remote side has no direct path information to us, they would not have
    /// had any [`IpPort`]s to send pings to and out pings will end up dead.  But at least
    /// open the firewalls on our side.
    pub(super) fn handle_call_me_maybe(&mut self, m: disco::CallMeMaybe) -> Vec<PingAction> {
        let now = Instant::now();
        let mut call_me_maybe_ipps = BTreeSet::new();

        for peer_sockaddr in &m.my_numbers {
            if let IpAddr::V6(ip) = peer_sockaddr.ip() {
                if is_unicast_link_local(ip) {
                    // We send these out, but ignore them for now.
                    // TODO: teach the ping code to ping on all interfaces for these.
                    continue;
                }
            }
            let ipp = IpPort::from(*peer_sockaddr);
            call_me_maybe_ipps.insert(ipp);
            self.direct_addr_state
                .entry(ipp)
                .or_default()
                .call_me_maybe_time
                .replace(now);
        }

        // TODO: this might be the thing that made the conditions in send_pings not work: we
        // zeroed things out, but then we also sent new pings.  This state interaction needs
        // looking at closer.

        // Zero out all the last_ping times to force send_pings to send new ones,
        // even if it's been less than 5 seconds ago.
        // Also clear pongs for endpoints not included in the updated set.
        for (ipp, st) in self.direct_addr_state.iter_mut() {
            st.last_ping = None;
            if !call_me_maybe_ipps.contains(ipp) {
                st.recent_pong = None;
            }
        }
        // Clear trust on our best_addr if it is not included in the updated set.
        if let Some(addr) = self.best_addr.addr() {
            let ipp: IpPort = addr.into();
            if !call_me_maybe_ipps.contains(&ipp) {
                self.best_addr.clear_trust();
            }
        }
        debug!("received call-me-maybe, added endpoint paths and reset state");
        self.send_pings(now, false)
    }

    pub(super) fn receive_udp(&mut self, addr: IpPort, now: Instant) {
        let Some(state) = self.direct_addr_state.get_mut(&addr) else {
            debug_assert!(false, "node map inconsistency by_ip_port <-> direct addr");
            return;
        };
        state.last_payload_msg = Some(now);
        self.last_used = Some(now);
    }

    pub(super) fn receive_derp(&mut self, url: &DerpUrl, _src: &PublicKey, now: Instant) {
        match self.derp_url.as_mut() {
            Some((current_home, state)) if current_home == url => {
                // We received on the expected url. update state.
                state.last_payload_msg = Some(now);
            }
            Some((_current_home, _state)) => {
                // we have a different url. we only update on ping, not on receive_derp.
            }
            None => {
                self.derp_url = Some((url.clone(), EndpointState::with_last_payload(now)));
            }
        }
        self.last_used = Some(now);
    }

    pub(super) fn last_ping(&self, addr: &SendAddr) -> Option<Instant> {
        match addr {
            SendAddr::Udp(addr) => self
                .direct_addr_state
                .get(&(*addr).into())
                .and_then(|ep| ep.last_ping),
            SendAddr::Derp(url) => self
                .derp_url
                .as_ref()
                .filter(|(home_url, _state)| home_url == &url.0)
                .and_then(|(_home_url, state)| state.last_ping),
        }
    }

    /// Checks if this `Endpoint` is currently actively being used.
    pub(super) fn is_active(&self, now: &Instant) -> bool {
        match self.last_used {
            Some(last_active) => now.duration_since(last_active) <= SESSION_ACTIVE_TIMEOUT,
            None => false,
        }
    }

    /// Send a heartbeat to the node to keep the connection alive, or trigger a full ping
    /// if necessary.
    #[instrument("disco", skip_all, fields(node = %self.public_key.fmt_short()))]
    pub(super) fn stayin_alive(&mut self) -> Vec<PingAction> {
        trace!("stayin_alive");
        let now = Instant::now();
        if !self.is_active(&now) {
            trace!("skipping stayin alive: session is inactive");
            return Vec::new();
        }

        // If we do not have an optimal addr, send pings to all known places.
        if self.want_full_ping(&now) {
            debug!("send full pings to all endpoints");
            return self.send_pings(now, true);
        }

        // Send heartbeat ping to keep the current addr going as long as we need it.
        let udp_addr = self.best_addr.addr();
        if let Some(udp_addr) = udp_addr {
            let elapsed = self.last_ping(&SendAddr::Udp(udp_addr)).map(|l| now - l);
            // Send a ping if the last ping is older than 2 seconds.
            let needs_ping = match elapsed {
                Some(e) => e >= STAYIN_ALIVE_MIN_ELAPSED,
                None => false,
            };

            if needs_ping {
                debug!(
                    dst = %udp_addr,
                    since_last_ping=?elapsed,
                    "send stayin alive ping",
                );
                if let Some(msg) =
                    self.start_ping(SendAddr::Udp(udp_addr), DiscoPingPurpose::StayinAlive)
                {
                    return vec![PingAction::SendPing(msg)];
                }
            }
        }

        Vec::new()
    }

    #[instrument("get_send_addrs", skip_all, fields(node = %self.public_key.fmt_short()))]
    pub(crate) fn get_send_addrs(
        &mut self,
    ) -> (Option<SocketAddr>, Option<DerpUrl>, Vec<PingAction>) {
        let now = Instant::now();
        self.last_used.replace(now);
        let (udp_addr, derp_url, should_ping) = self.addr_for_send(&now);
        let mut msgs = Vec::new();

        // Trigger a round of pings if we haven't had any full pings yet.
        if should_ping && self.want_full_ping(&now) {
            warn!("TODO: We are requesting a full ping");
            // TODO: this is the call-me-maybe which does not happen!!!!
            // TODO: we potentially send way to many pings: want_full_ping() only checks if
            // there's a "best addr" aka UDP addr.  We may be sending pings while we're
            // already sending pings.  We also seriously need to tweak the logging of
            // want_full_ping() for this situation.
            msgs = self.send_pings(now, true);
        }

        trace!(
            ?udp_addr,
            ?derp_url,
            pings = %msgs.len(),
            "found send address",
        );

        (udp_addr, derp_url, msgs)
    }

    /// Get the direct addresses for this endpoint.
    pub(super) fn direct_addresses(&self) -> impl Iterator<Item = IpPort> + '_ {
        self.direct_addr_state.keys().copied()
    }

    /// Get the addressing information of this endpoint.
    pub(super) fn node_addr(&self) -> NodeAddr {
        let direct_addresses = self.direct_addresses().map(SocketAddr::from).collect();
        NodeAddr {
            node_id: self.public_key,
            info: AddrInfo {
                derp_url: self.derp_url(),
                direct_addresses,
            },
        }
    }

    #[cfg(test)]
    pub(super) fn direct_address_states(
        &self,
    ) -> impl Iterator<Item = (&IpPort, &EndpointState)> + '_ {
        self.direct_addr_state.iter()
    }

    pub(super) fn last_used(&self) -> Option<Instant> {
        self.last_used
    }
}

/// Some state and history for a specific endpoint of a endpoint.
/// (The subject is the endpoint.endpointState map key)
// TODO: Bad name, this is the state of **one address** of an endpoint.  An address is
// either an IpPort or the Derp transport.  Maybe EndpointPathState.
#[derive(Debug, Clone, PartialEq, Eq, Hash, Default)]
pub(super) struct EndpointState {
    /// The last (outgoing) ping time.
    last_ping: Option<Instant>,

    // TODO: merge last_got_ping and last_got_ping_tx_id into one field and one Option
    /// If non-zero, means that this was an endpoint
    /// that we learned about at runtime (from an incoming ping)
    /// and that is not in the network map. If so, we keep the time
    /// updated and use it to discard old candidates.
    last_got_ping: Option<Instant>,

    /// Contains the TxID for the last incoming ping. This is
    /// used to de-dup incoming pings that we may see on both the raw disco
    /// socket on Linux, and UDP socket. We cannot rely solely on the raw socket
    /// disco handling due to <https://github.com/tailscale/tailscale/issues/7078>.
    last_got_ping_tx_id: Option<stun::TransactionId>,

    /// If non-zero, is the time this endpoint was advertised last via a call-me-maybe disco message.
    call_me_maybe_time: Option<Instant>,

    /// Last [`PongReply`] received.
    pub(super) recent_pong: Option<PongReply>,
    /// When was this endpoint last used to transmit payload data (removing ping, pong, etc).
    pub(super) last_payload_msg: Option<Instant>,
}

impl EndpointState {
    pub(super) fn with_last_payload(now: Instant) -> Self {
        EndpointState {
            last_payload_msg: Some(now),
            ..Default::default()
        }
    }

    pub(super) fn with_ping(tx_id: stun::TransactionId, now: Instant) -> Self {
        EndpointState {
            last_got_ping: Some(now),
            last_got_ping_tx_id: Some(tx_id),
            ..Default::default()
        }
    }

    pub(super) fn add_pong_reply(&mut self, r: PongReply) {
        self.recent_pong = Some(r);
    }

    #[cfg(test)]
    pub(super) fn with_pong_reply(r: PongReply) -> Self {
        EndpointState {
            recent_pong: Some(r),
            ..Default::default()
        }
    }

    /// Check whether this endpoint is considered active.
    ///
    /// An endpoint is considered alive if we have received payload messages from it within the
    /// last [`SESSION_ACTIVE_TIMEOUT`]. Note that an endpoint might be alive but not active if
    /// it's contactable but not in use.
    pub(super) fn is_active(&self) -> bool {
        self.last_payload_msg
            .as_ref()
            .map(|instant| instant.elapsed() <= SESSION_ACTIVE_TIMEOUT)
            .unwrap_or(false)
    }

    /// If we have seen any alive sign in the last `SESSION_ACTIVE_TIMEOUT`, we consider this endpoint alive.
    pub(super) fn is_alive(&self) -> bool {
        self.last_alive()
            .map(|i| i.elapsed() <= SESSION_ACTIVE_TIMEOUT)
            .unwrap_or(false)
    }

    /// Reports the last instant this endpoint was considered active.
    ///
    /// This is the most recent instant between:
    /// - when last pong was received.
    /// - when the last CallMeMaybe was received.
    /// - When the last payload transmission occurred.
    /// - when the last ping from them was received.
    pub(super) fn last_alive(&self) -> Option<Instant> {
        self.recent_pong()
            .map(|pong| &pong.pong_at)
            .into_iter()
            .chain(self.last_payload_msg.as_ref())
            .chain(self.call_me_maybe_time.as_ref())
            .chain(self.last_got_ping.as_ref())
            .max()
            .copied()
    }

    pub(super) fn last_control_msg(&self, now: Instant) -> Option<(Duration, ControlMsg)> {
        // get every control message and assign it its kind
        let last_pong = self
            .recent_pong()
            .map(|pong| (pong.pong_at, ControlMsg::Pong));
        let last_call_me_maybe = self
            .call_me_maybe_time
            .as_ref()
            .map(|call_me| (*call_me, ControlMsg::CallMeMaybe));
        let last_ping = self
            .last_got_ping
            .as_ref()
            .map(|ping| (*ping, ControlMsg::Ping));

        last_pong
            .into_iter()
            .chain(last_call_me_maybe)
            .chain(last_ping)
            .max_by_key(|(instant, _kind)| *instant)
            .map(|(instant, kind)| (now.duration_since(instant), kind))
    }

    /// Returns the most recent pong if available.
    fn recent_pong(&self) -> Option<&PongReply> {
        self.recent_pong.as_ref()
    }

    /// Returns the latency from the most recent pong, if available.
    fn latency(&self) -> Option<Duration> {
        self.recent_pong.as_ref().map(|p| p.latency)
    }

    fn needs_ping(&self, now: &Instant) -> bool {
        match self.last_ping {
            None => true,
            Some(last_ping) => {
                let elapsed = now.duration_since(last_ping);

                // TODO: remove!
                // This logs "ping is too new" for each send whenever the endpoint does *not* need
                // a ping. Pretty sure this is not a useful log, but maybe there was a reason?
                // if !needs_ping {
                //     debug!("ping is too new: {}ms", elapsed.as_millis());
                // }
                elapsed > DISCO_PING_INTERVAL
            }
        }
    }

    fn handle_ping(&mut self, tx_id: stun::TransactionId, now: Instant) -> PingRole {
        if Some(tx_id) == self.last_got_ping_tx_id {
            PingRole::Duplicate
        } else {
            self.last_got_ping_tx_id.replace(tx_id);
            let last = self.last_got_ping.replace(now);
            match last {
                None => PingRole::Reactivate,
                Some(last) => {
                    if now.duration_since(last) < Duration::from_secs(5) {
                        PingRole::LikelyHeartbeat
                    } else {
                        PingRole::Reactivate
                    }
                }
            }
        }
    }

    fn clear(&mut self) {
        self.last_ping = None;
        self.last_got_ping = None;
        self.last_got_ping_tx_id = None;
        self.call_me_maybe_time = None;
        self.recent_pong = None;
    }
}

#[derive(Debug, Clone, PartialEq, Eq, Hash)]
pub(super) struct PongReply {
    pub(super) latency: Duration,
    /// When we received the pong.
    pub(super) pong_at: Instant,
    /// The pong's src (usually same as endpoint map key).
    pub(super) from: SendAddr,
    /// What they reported they heard.
    pub(super) pong_src: SendAddr,
}

#[derive(Debug)]
pub(super) struct SentPing {
    pub(super) to: SendAddr,
    pub(super) at: Instant,
    #[allow(dead_code)]
    pub(super) purpose: DiscoPingPurpose,
    pub(super) timer: Timer,
}

/// The reason why a discovery ping message was sent.
#[derive(Debug, Clone, Copy, PartialEq, Eq)]
pub enum DiscoPingPurpose {
    /// The purpose of a ping was to see if a path was valid.
    Discovery,
    /// Ping to ensure the current route is still valid.
    StayinAlive,
}

/// The type of control message we have received.
#[derive(Debug, Clone, Copy, Eq, PartialEq, Serialize, Deserialize, derive_more::Display)]
pub enum ControlMsg {
    /// We received a Ping from the node.
    #[display("ping←")]
    Ping,
    /// We received a Pong from the node.
    #[display("pong←")]
    Pong,
    /// We received a CallMeMaybe.
    #[display("call me")]
    CallMeMaybe,
}

/// Information about a direct address.
#[derive(Debug, Clone, Eq, PartialEq, Serialize, Deserialize)]
pub struct DirectAddrInfo {
    /// The address reported.
    pub addr: SocketAddr,
    /// The latency to the address, if any.
    pub latency: Option<Duration>,
    /// Last control message received by this node.
    pub last_control: Option<(Duration, ControlMsg)>,
    /// How long ago was the last payload message for this node.
    pub last_payload: Option<Duration>,
}

/// Details about an Endpoint
#[derive(Debug, Clone, Eq, PartialEq, Serialize, Deserialize)]
pub struct EndpointInfo {
    /// The id in the node_map
    pub id: usize,
    /// The public key of the endpoint.
    pub public_key: PublicKey,
    /// Derper, if available.
    pub derp_url: Option<DerpUrl>,
    /// List of addresses at which this node might be reachable, plus any latency information we
    /// have about that address and the last time the address was used.
    pub addrs: Vec<DirectAddrInfo>,
    /// The type of connection we have to the node, either direct or over relay.
    pub conn_type: ConnectionType,
    /// The latency of the `conn_type`.
    pub latency: Option<Duration>,
    /// Duration since the last time this node was used.
    pub last_used: Option<Duration>,
}

/// The type of connection we have to the endpoint.
#[derive(derive_more::Display, Debug, Clone, Eq, PartialEq, Serialize, Deserialize)]
pub enum ConnectionType {
    /// Direct UDP connection
    #[display("direct")]
    Direct(SocketAddr),
    /// Relay connection over DERP
    #[display("relay")]
    Relay(DerpUrl),
    /// Both a UDP and a DERP connection are used.
    ///
    /// This is the case if we do have a UDP address, but are missing a recent confirmation that
    /// the address works.
    #[display("mixed")]
    Mixed(SocketAddr, DerpUrl),
    /// We have no verified connection to this PublicKey
    #[display("none")]
    None,
}

#[cfg(test)]
mod tests {
    use std::net::Ipv4Addr;
    use std::time::Duration;

    use super::{
        super::{NodeMap, NodeMapInner},
        best_addr::BestAddr,
        IpPort, *,
    };
    use crate::key::SecretKey;

    #[test]
    fn test_endpoint_infos() {
        let new_relay_and_state =
            |url: Option<DerpUrl>| url.map(|url| (url, EndpointState::default()));

        let now = Instant::now();
        let elapsed = Duration::from_secs(3);
        let later = now + elapsed;
        let send_addr: DerpUrl = "https://my-derp.com".parse().unwrap();
        // endpoint with a `best_addr` that has a latency
        let pong_src = SendAddr::Udp("0.0.0.0:1".parse().unwrap());
        let latency = Duration::from_millis(50);
        let (a_endpoint, a_socket_addr) = {
            let ip_port = IpPort {
                ip: Ipv4Addr::UNSPECIFIED.into(),
                port: 10,
            };
            let endpoint_state = HashMap::from([(
                ip_port,
                EndpointState::with_pong_reply(PongReply {
                    latency,
                    pong_at: now,
                    from: SendAddr::Udp(ip_port.into()),
                    pong_src: pong_src.clone(),
                }),
            )]);
            let key = SecretKey::generate();
            (
                Endpoint {
                    id: 0,
                    quic_mapped_addr: QuicMappedAddr::generate(),
                    public_key: key.public(),
                    last_full_ping: None,
                    derp_url: new_relay_and_state(Some(send_addr.clone())),
                    best_addr: BestAddr::from_parts(
                        ip_port.into(),
                        latency,
                        now,
                        now + Duration::from_secs(100),
                    ),
                    direct_addr_state: endpoint_state,
                    sent_ping: HashMap::new(),
                    last_used: Some(now),
                },
                ip_port.into(),
            )
        };
        // endpoint w/ no best addr but a derp  w/ latency
        let b_endpoint = {
            // let socket_addr = "0.0.0.0:9".parse().unwrap();
            let relay_state = EndpointState::with_pong_reply(PongReply {
                latency,
                pong_at: now,
                from: SendAddr::Derp(DerpUrl(send_addr.clone())),
                pong_src: pong_src.clone(),
            });
            let key = SecretKey::generate();
            Endpoint {
                id: 1,
                quic_mapped_addr: QuicMappedAddr::generate(),
                public_key: key.public(),
                last_full_ping: None,
                derp_url: Some((send_addr.clone(), relay_state)),
                best_addr: BestAddr::default(),
                direct_addr_state: HashMap::default(),
                sent_ping: HashMap::new(),
                last_used: Some(now),
            }
        };

        // endpoint w/ no best addr but a derp  w/ no latency
        let c_endpoint = {
            // let socket_addr = "0.0.0.0:8".parse().unwrap();
            let endpoint_state = HashMap::new();
            let key = SecretKey::generate();
            Endpoint {
                id: 2,
                quic_mapped_addr: QuicMappedAddr::generate(),
                public_key: key.public(),
                last_full_ping: None,
                derp_url: new_relay_and_state(Some(send_addr.clone())),
                best_addr: BestAddr::default(),
                direct_addr_state: endpoint_state,
                sent_ping: HashMap::new(),
                last_used: Some(now),
            }
        };

        // endpoint w/ expired best addr
        let (d_endpoint, d_socket_addr) = {
            let socket_addr: SocketAddr = "0.0.0.0:7".parse().unwrap();
            let expired = now.checked_sub(Duration::from_secs(100)).unwrap();
            let endpoint_state = HashMap::from([(
                IpPort::from(socket_addr),
                EndpointState::with_pong_reply(PongReply {
                    latency,
                    pong_at: now,
                    from: SendAddr::Udp(socket_addr),
                    pong_src: pong_src.clone(),
                }),
            )]);
            let relay_state = EndpointState::with_pong_reply(PongReply {
                latency,
                pong_at: now,
                from: SendAddr::Derp(DerpUrl(send_addr.clone())),
                pong_src,
            });
            let key = SecretKey::generate();
            (
                Endpoint {
                    id: 3,
                    quic_mapped_addr: QuicMappedAddr::generate(),
                    public_key: key.public(),
                    last_full_ping: None,
                    derp_url: Some((send_addr.clone(), relay_state)),
                    best_addr: BestAddr::from_parts(
                        socket_addr,
                        Duration::from_millis(80),
                        now,
                        expired,
                    ),
                    direct_addr_state: endpoint_state,
                    sent_ping: HashMap::new(),
                    last_used: Some(now),
                },
                socket_addr,
            )
        };
        let expect = Vec::from([
            EndpointInfo {
                id: a_endpoint.id,
                public_key: a_endpoint.public_key,
                derp_url: a_endpoint.derp_url(),
                addrs: Vec::from([DirectAddrInfo {
                    addr: a_socket_addr,
                    latency: Some(latency),
                    last_control: Some((elapsed, ControlMsg::Pong)),
                    last_payload: None,
                }]),
                conn_type: ConnectionType::Direct(a_socket_addr),
                latency: Some(latency),
                last_used: Some(elapsed),
            },
            EndpointInfo {
                id: b_endpoint.id,
                public_key: b_endpoint.public_key,
                derp_url: b_endpoint.derp_url(),
                addrs: Vec::new(),
                conn_type: ConnectionType::Relay(send_addr.clone()),
                latency: Some(latency),
                last_used: Some(elapsed),
            },
            EndpointInfo {
                id: c_endpoint.id,
                public_key: c_endpoint.public_key,
                derp_url: c_endpoint.derp_url(),
                addrs: Vec::new(),
                conn_type: ConnectionType::Relay(send_addr.clone()),
                latency: None,
                last_used: Some(elapsed),
            },
            EndpointInfo {
                id: d_endpoint.id,
                public_key: d_endpoint.public_key,
                derp_url: d_endpoint.derp_url(),
                addrs: Vec::from([DirectAddrInfo {
                    addr: d_socket_addr,
                    latency: Some(latency),
                    last_control: Some((elapsed, ControlMsg::Pong)),
                    last_payload: None,
                }]),
                conn_type: ConnectionType::Mixed(d_socket_addr, send_addr.clone()),
                latency: Some(Duration::from_millis(50)),
                last_used: Some(elapsed),
            },
        ]);

        let node_map = NodeMap::from_inner(NodeMapInner {
            by_node_key: HashMap::from([
                (a_endpoint.public_key, a_endpoint.id),
                (b_endpoint.public_key, b_endpoint.id),
                (c_endpoint.public_key, c_endpoint.id),
                (d_endpoint.public_key, d_endpoint.id),
            ]),
            by_ip_port: HashMap::from([
                (a_socket_addr.into(), a_endpoint.id),
                (d_socket_addr.into(), d_endpoint.id),
            ]),
            by_quic_mapped_addr: HashMap::from([
                (a_endpoint.quic_mapped_addr, a_endpoint.id),
                (b_endpoint.quic_mapped_addr, b_endpoint.id),
                (c_endpoint.quic_mapped_addr, c_endpoint.id),
                (d_endpoint.quic_mapped_addr, d_endpoint.id),
            ]),
            by_id: HashMap::from([
                (a_endpoint.id, a_endpoint),
                (b_endpoint.id, b_endpoint),
                (c_endpoint.id, c_endpoint),
                (d_endpoint.id, d_endpoint),
            ]),
            next_id: 5,
        });
        let mut got = node_map.endpoint_infos(later);
        got.sort_by_key(|p| p.id);
        assert_eq!(expect, got);
    }
}<|MERGE_RESOLUTION|>--- conflicted
+++ resolved
@@ -1,5 +1,5 @@
 use std::{
-    collections::{hash_map::Entry, BTreeSet, HashMap, HashSet},
+    collections::{hash_map::Entry, BTreeSet, HashMap},
     hash::Hash,
     net::{IpAddr, SocketAddr},
     time::{Duration, Instant},
@@ -92,13 +92,8 @@
     last_full_ping: Option<Instant>,
     /// The url of DERP node that we can relay over to communicate.
     /// The fallback/bootstrap path, if non-zero (non-zero for well-behaved clients).
-<<<<<<< HEAD
-    derp_url: Option<(Url, EndpointState)>,
+    derp_url: Option<(DerpUrl, EndpointState)>,
     /// Best non-DERP path, i.e. a UDP address.
-=======
-    derp_url: Option<(DerpUrl, EndpointState)>,
-    /// Best non-DERP path.
->>>>>>> 78445770
     best_addr: BestAddr,
     /// [`EndpointState`] for this node's direct addresses.
     direct_addr_state: HashMap<IpPort, EndpointState>,
@@ -132,9 +127,7 @@
             quic_mapped_addr,
             public_key: options.public_key,
             last_full_ping: None,
-            derp_url: options
-                .derp_url
-                .map(|url| (url.0, EndpointState::default())),
+            derp_url: options.derp_url.map(|url| (url, EndpointState::default())),
             best_addr: Default::default(),
             sent_ping: HashMap::new(),
             direct_addr_state: HashMap::new(),
@@ -208,13 +201,9 @@
     /// Returns the address(es) that should be used for sending the next packet.
     ///
     /// Zero, one, or both of UDP address and DERP addr may be non-zero.
-<<<<<<< HEAD
     ///
     /// Additionally this returns a boolean indicating whether new pings are needed.
-    fn addr_for_send(&mut self, now: &Instant) -> (Option<SocketAddr>, Option<Url>, bool) {
-=======
     fn addr_for_send(&mut self, now: &Instant) -> (Option<SocketAddr>, Option<DerpUrl>, bool) {
->>>>>>> 78445770
         if derp_only_mode() {
             debug!("in `DEV_DERP_ONLY` mode, giving the DERP address as the only viable address for this endpoint");
             return (None, self.derp_url(), false);
@@ -339,7 +328,7 @@
                 }
                 SendAddr::Derp(ref url) => {
                     if let Some((home_derp, relay_state)) = self.derp_url.as_mut() {
-                        if home_derp == &url.0 {
+                        if home_derp == url {
                             // lost connectivity via relay
                             relay_state.last_ping = None;
                         }
@@ -389,7 +378,7 @@
             }
             SendAddr::Derp(ref url) => {
                 if let Some((home_derp, relay_state)) = self.derp_url.as_mut() {
-                    if home_derp == &url.0 {
+                    if home_derp == url {
                         relay_state.last_ping.replace(now);
                         ep_found = true
                     }
@@ -434,10 +423,9 @@
         if let Some((url, state)) = self.derp_url.as_ref() {
             if state.needs_ping(&now) {
                 debug!(%url, "derp path needs ping");
-                if let Some(msg) = self.start_ping(
-                    SendAddr::Derp(DerpUrl(url.clone())),
-                    DiscoPingPurpose::Discovery,
-                ) {
+                if let Some(msg) =
+                    self.start_ping(SendAddr::Derp(url.clone()), DiscoPingPurpose::Discovery)
+                {
                     ping_msgs.push(PingAction::SendPing(msg))
                 }
             }
@@ -464,7 +452,6 @@
             .filter_map(|ipp| {
                 self.start_ping(SendAddr::Udp(ipp.into()), DiscoPingPurpose::Discovery)
             })
-<<<<<<< HEAD
             .for_each(|msg| ping_msgs.push(PingAction::SendPing(msg)));
 
         // If we were asked for a call-me-maybe we should send it if we don't have a best
@@ -484,25 +471,6 @@
 
         // if send_call_me_maybe && (have_ping_msgs || !have_alive_endpoints) {
         if send_call_me_maybe && self.best_addr.is_empty() {
-=======
-            .collect();
-        let ping_needed = !pings.is_empty();
-        let have_alive_endpoints = self.direct_addr_state.values().any(|e| e.is_alive());
-
-        if !ping_needed {
-            trace!("no ping needed");
-        }
-
-        for ep in pings.into_iter() {
-            if let Some(msg) =
-                self.start_ping(SendAddr::Udp(ep.into()), DiscoPingPurpose::Discovery)
-            {
-                msgs.push(PingAction::SendPing(msg));
-            }
-        }
-
-        if send_call_me_maybe && (ping_needed || !have_alive_endpoints) {
->>>>>>> 78445770
             // If we have no endpoints, we use the CallMeMaybe to trigger an exchange
             // of potential UDP addresses.
             //
@@ -589,17 +557,17 @@
             },
             SendAddr::Derp(ref url) => {
                 match self.derp_url.as_mut() {
-                    Some((home_url, _state)) if home_url != &url.0 => {
+                    Some((home_url, _state)) if home_url != url => {
                         // either the node changed derpers or we didn't have a relay address for the
                         // node. In both cases, trust the new confirmed url
                         info!(%url, "new relay addr for node");
-                        self.derp_url = Some((url.0.clone(), EndpointState::with_ping(tx_id, now)));
+                        self.derp_url = Some((url.clone(), EndpointState::with_ping(tx_id, now)));
                         PingRole::NewEndpoint
                     }
                     Some((_home_url, state)) => state.handle_ping(tx_id, now),
                     None => {
                         info!(%url, "new relay addr for node");
-                        self.derp_url = Some((url.0.clone(), EndpointState::with_ping(tx_id, now)));
+                        self.derp_url = Some((url.clone(), EndpointState::with_ping(tx_id, now)));
                         PingRole::NewEndpoint
                     }
                 }
@@ -727,7 +695,7 @@
                         }
                     }
                     SendAddr::Derp(ref url) => match self.derp_url.as_mut() {
-                        Some((home_url, state)) if home_url == &url.0 => {
+                        Some((home_url, state)) if home_url == url => {
                             state.add_pong_reply(PongReply {
                                 latency,
                                 pong_at: now,
@@ -851,7 +819,7 @@
             SendAddr::Derp(url) => self
                 .derp_url
                 .as_ref()
-                .filter(|(home_url, _state)| home_url == &url.0)
+                .filter(|(home_url, _state)| home_url == url)
                 .and_then(|(_home_url, state)| state.last_ping),
         }
     }
@@ -1301,7 +1269,7 @@
             let relay_state = EndpointState::with_pong_reply(PongReply {
                 latency,
                 pong_at: now,
-                from: SendAddr::Derp(DerpUrl(send_addr.clone())),
+                from: SendAddr::Derp(send_addr.clone()),
                 pong_src: pong_src.clone(),
             });
             let key = SecretKey::generate();
@@ -1352,7 +1320,7 @@
             let relay_state = EndpointState::with_pong_reply(PongReply {
                 latency,
                 pong_at: now,
-                from: SendAddr::Derp(DerpUrl(send_addr.clone())),
+                from: SendAddr::Derp(send_addr.clone()),
                 pong_src,
             });
             let key = SecretKey::generate();
