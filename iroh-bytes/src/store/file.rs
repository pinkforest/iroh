--- conflicted
+++ resolved
@@ -608,7 +608,6 @@
             | Self::EntryStatus { .. }
             | Self::Blobs { .. }
             | Self::Tags { .. }
-            | Self::Validate { .. }
             | Self::ClearProtected { .. }
             | Self::Dump => MessageCategory::ReadOnly,
             Self::Import { .. }
@@ -622,6 +621,7 @@
             Self::UpdateInlineOptions { .. }
             | Self::Sync { .. }
             | Self::Shutdown
+            | Self::Validate { .. }
             | Self::ImportFlatStore { .. } => MessageCategory::TopLevel,
             #[cfg(test)]
             Self::EntryState { .. } => MessageCategory::ReadOnly,
@@ -767,22 +767,14 @@
         std::fs::create_dir_all(path.parent().unwrap())?;
         let temp: Arc<RwLock<TempCounterMap>> = Default::default();
         let (actor, tx) = Actor::new(&path, options.clone(), temp.clone(), rt)?;
-<<<<<<< HEAD
-        let handle = std::thread::spawn(move || {
-            if let Err(cause) = actor.run_batched() {
-                tracing::error!("redb actor failed: {}", cause);
-            }
-        });
-=======
         let handle = std::thread::Builder::new()
             .name("redb-actor".to_string())
             .spawn(move || {
-                if let Err(cause) = actor.run() {
+                if let Err(cause) = actor.run_batched() {
                     tracing::error!("redb actor failed: {}", cause);
                 }
             })
             .expect("failed to spawn thread");
->>>>>>> d1c9d408
         Ok(Self {
             tx,
             temp,
@@ -1534,10 +1526,7 @@
                 }
             }
         }
-<<<<<<< HEAD
-=======
         tracing::debug!("redb actor done");
->>>>>>> d1c9d408
         Ok(())
     }
 }
@@ -2224,6 +2213,14 @@
                 let res = self.update_inline_options(db, inline_options, reapply);
                 tx.send(res?).ok();
             }
+            ActorMessage::Validate {
+                repair,
+                progress,
+                tx,
+            } => {
+                let res = self.validate(db, repair, progress);
+                tx.send(res).ok();
+            }
             ActorMessage::Sync { tx } => {
                 tx.send(()).ok();
             }
@@ -2263,21 +2260,6 @@
                 let res = self.entry_state(tables, hash);
                 tx.send(res).ok();
             }
-<<<<<<< HEAD
-            ActorMessage::Validate { progress, tx } => {
-                let res = self.validate(tables, progress);
-=======
-            ActorMessage::Validate {
-                progress,
-                repair,
-                tx,
-            } => {
-                let txn = db.begin_write()?;
-                let res = self.validate(&mut Tables::new(&txn)?, repair, progress);
-                txn.commit()?;
->>>>>>> d1c9d408
-                tx.send(res).ok();
-            }
             ActorMessage::ClearProtected { tx } => {
                 self.protected.clear();
                 tx.send(()).ok();
@@ -2326,7 +2308,6 @@
                 let res = self.on_mem_size_exceeded(tables, hash);
                 res.ok();
             }
-<<<<<<< HEAD
             ActorMessage::Dump => {
                 let res = dump(tables);
                 res.ok();
@@ -2336,11 +2317,6 @@
                 if let Err(msg) = self.handle_readonly(tables, msg)? {
                     return Ok(Err(msg));
                 }
-=======
-            ActorMessage::Shutdown => {
-                tracing::debug!("shutdown");
-                return Ok(MsgResult::Shutdown);
->>>>>>> d1c9d408
             }
         }
         Ok(Ok(()))
