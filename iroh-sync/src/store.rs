//! Storage trait and implementation for iroh-sync documents

use std::num::{NonZeroU64, NonZeroUsize};

use anyhow::Result;
use bytes::Bytes;
use iroh_base::hash::Hash;
use rand_core::CryptoRngCore;
use serde::{Deserialize, Serialize};

use crate::{
    heads::AuthorHeads,
    keys::{Author, NamespaceSecret},
    ranger,
    sync::{Replica, SignedEntry},
    AuthorId, Capability, CapabilityKind, Entry, NamespaceId, PeerIdBytes,
};

#[cfg(feature = "fs-store")]
pub mod fs;
pub mod memory;
mod pubkeys;
mod util;
pub use pubkeys::*;

/// Number of [`PeerIdBytes`] objects to cache per document.
pub(crate) const PEERS_PER_DOC_CACHE_SIZE: NonZeroUsize = match NonZeroUsize::new(5) {
    Some(val) => val,
    None => panic!("this is clearly non zero"),
};

/// Error return from [`Store::open_replica`]
#[derive(Debug, thiserror::Error)]
pub enum OpenError {
    /// The replica was already opened.
    #[error("Replica is already open")]
    AlreadyOpen,
    /// The replica does not exist.
    #[error("Replica not found")]
    NotFound,
    /// Other error while opening the replica.
    #[error("{0}")]
    Other(#[from] anyhow::Error),
}

/// Abstraction over the different available storage solutions.
pub trait Store: std::fmt::Debug + Clone + Send + Sync + 'static {
    /// The specialized instance scoped to a `NamespaceSecret`.
    type Instance: ranger::Store<SignedEntry>
        + PublicKeyStore
        + DownloadPolicyStore
        + Send
        + Sync
        + 'static
        + Clone;

    /// Iterator over entries in the store, returned from [`Self::get_many`]
    type GetIter<'a>: Iterator<Item = Result<SignedEntry>>
    where
        Self: 'a;

    /// Iterator over all content hashes in the store, returned from [`Self::content_hashes`]
    type ContentHashesIter<'a>: Iterator<Item = Result<Hash>>
    where
        Self: 'a;

    /// Iterator over replica namespaces in the store, returned from [`Self::list_namespaces`]
    type NamespaceIter<'a>: Iterator<Item = Result<(NamespaceId, CapabilityKind)>>
    where
        Self: 'a;

    /// Iterator over authors in the store, returned from [`Self::list_authors`]
    type AuthorsIter<'a>: Iterator<Item = Result<Author>>
    where
        Self: 'a;

    /// Iterator over the latest entry for each author.
    ///
    /// The iterator returns a tuple of (AuthorId, Timestamp, Key).
    type LatestIter<'a>: Iterator<Item = Result<(AuthorId, u64, Vec<u8>)>>
    where
        Self: 'a;

    /// Iterator over peers in the store for a document, returned from [`Self::get_sync_peers`].
    type PeersIter<'a>: Iterator<Item = PeerIdBytes>
    where
        Self: 'a;

    /// Create a new replica for `namespace` and persist in this store.
    fn new_replica(&self, namespace: NamespaceSecret) -> Result<Replica<Self::Instance>> {
        let id = namespace.id();
        self.import_namespace(namespace.into())?;
        self.open_replica(&id).map_err(Into::into)
    }

    /// Import a new replica namespace.
    fn import_namespace(&self, capability: Capability) -> Result<ImportNamespaceOutcome>;

    /// List all replica namespaces in this store.
    fn list_namespaces(&self) -> Result<Self::NamespaceIter<'_>>;

    /// Open a replica from this store.
    ///
    /// Store implementers must ensure that only a single instance of [`Replica`] is created per
    /// namespace. On subsequent calls, a clone of that singleton instance must be returned.
    fn open_replica(&self, namespace: &NamespaceId) -> Result<Replica<Self::Instance>, OpenError>;

    /// Close a replica.
    fn close_replica(&self, replica: Replica<Self::Instance>);

    /// Remove a replica.
    ///
    /// Completely removes a replica and deletes both the namespace private key and all document
    /// entries.
    ///
    /// Note that a replica has to be closed before it can be removed. The store has to enforce
    /// that a replica cannot be removed while it is still open.
    fn remove_replica(&self, namespace: &NamespaceId) -> Result<()>;

    /// Create a new author key and persist it in the store.
    fn new_author<R: CryptoRngCore + ?Sized>(&self, rng: &mut R) -> Result<Author> {
        let author = Author::new(rng);
        self.import_author(author.clone())?;
        Ok(author)
    }

    /// Import an author key pair.
    fn import_author(&self, author: Author) -> Result<()>;

    /// List all author keys in this store.
    fn list_authors(&self) -> Result<Self::AuthorsIter<'_>>;

    /// Get an author key from the store.
    fn get_author(&self, author: &AuthorId) -> Result<Option<Author>>;

    /// Get an iterator over entries of a replica.
    fn get_many(
        &self,
        namespace: NamespaceId,
        query: impl Into<Query>,
    ) -> Result<Self::GetIter<'_>>;

    /// Get an entry by key and author.
    fn get_exact(
        &self,
        namespace: NamespaceId,
        author: AuthorId,
        key: impl AsRef<[u8]>,
        include_empty: bool,
    ) -> Result<Option<SignedEntry>>;

    /// Get all content hashes of all replicas in the store.
    fn content_hashes(&self) -> Result<Self::ContentHashesIter<'_>>;

    /// Get the latest entry for each author in a namespace.
    fn get_latest_for_each_author(&self, namespace: NamespaceId) -> Result<Self::LatestIter<'_>>;

    /// Check if a [`AuthorHeads`] contains entry timestamps that we do not have locally.
    ///
    /// Returns the number of authors that the other peer has updates for.
    fn has_news_for_us(
        &self,
        namespace: NamespaceId,
        heads: &AuthorHeads,
    ) -> Result<Option<NonZeroU64>> {
        let our_heads = {
            let latest = self.get_latest_for_each_author(namespace)?;
            let mut heads = AuthorHeads::default();
            for e in latest {
                let (author, timestamp, _key) = e?;
                heads.insert(author, timestamp);
            }
            heads
        };
        let has_news_for_us = heads.has_news_for(&our_heads);
        Ok(has_news_for_us)
    }

    /// Register a peer that has been useful to sync a document.
    fn register_useful_peer(&self, namespace: NamespaceId, peer: PeerIdBytes) -> Result<()>;

    /// Get peers to use for syncing a document.
    fn get_sync_peers(&self, namespace: &NamespaceId) -> Result<Option<Self::PeersIter<'_>>>;

    /// Set the download policy for a document.
    fn set_download_policy(&self, namespace: &NamespaceId, policy: DownloadPolicy) -> Result<()>;
    /// Get the download policy for a document.
    fn get_download_policy(&self, namespace: &NamespaceId) -> Result<DownloadPolicy>;
<<<<<<< HEAD
=======
}

/// Store that gives read access to download policies for a document.
pub trait DownloadPolicyStore {
    /// Get the download policy for a document.
    fn get_download_policy(&self, namespace: &NamespaceId) -> Result<DownloadPolicy>;
}

impl<T: Store> DownloadPolicyStore for T {
    fn get_download_policy(&self, namespace: &NamespaceId) -> Result<DownloadPolicy> {
        <T as Store>::get_download_policy(self, namespace)
    }
>>>>>>> deec1d6a
}

/// Outcome of [`Store::import_namespace`]
#[derive(Debug, Clone, Copy)]
pub enum ImportNamespaceOutcome {
    /// The namespace did not exist before and is now inserted.
    Inserted,
    /// The namespace existed and now has an upgraded capability.
    Upgraded,
    /// The namespace existed and its capability remains unchanged.
    NoChange,
}

/// Download policy to decide which content blobs shall be downloaded.
<<<<<<< HEAD
#[derive(Debug, Clone, Default, Serialize, Deserialize)]
pub enum DownloadPolicy {
    /// Do not download any blobs.
    Nothing,
    /// Download all blobs.
    #[default]
    Everything,
    /// Download blobs for entries matching a query.
    Query(Query),
=======
#[derive(Debug, Clone, Serialize, Deserialize)]
pub enum DownloadPolicy {
    /// Do not download any key unless it matches one of the filters.
    NothingExcept(Vec<FilterKind>),
    /// Download every key unless it matches one of the filters.
    EverythingExcept(Vec<FilterKind>),
}

impl Default for DownloadPolicy {
    fn default() -> Self {
        DownloadPolicy::EverythingExcept(Vec::default())
    }
}

/// Filter strategy used in download policies.
#[derive(Debug, Clone, Serialize, Deserialize, PartialEq, Eq)]
pub enum FilterKind {
    /// Matches if the contained bytes are a prefix of the key.
    Prefix(Bytes),
    /// Matches if the contained bytes and the key are the same.
    Exact(Bytes),
}

impl std::fmt::Display for FilterKind {
    fn fmt(&self, f: &mut std::fmt::Formatter<'_>) -> std::fmt::Result {
        // hardly usable but good enough as a poc
        let (kind, bytes) = match self {
            FilterKind::Prefix(bytes) => ("prefix", bytes),
            FilterKind::Exact(bytes) => ("exact", bytes),
        };
        let (encoding, repr) = match String::from_utf8(bytes.to_vec()) {
            Ok(repr) => ("utf8", repr),
            Err(_) => ("hex", hex::encode(bytes)),
        };
        write!(f, "{kind}:{encoding}:{repr}")
    }
}

impl std::str::FromStr for FilterKind {
    type Err = anyhow::Error;

    fn from_str(s: &str) -> std::result::Result<Self, Self::Err> {
        let Some((kind, rest)) = s.split_once(':') else {
            anyhow::bail!("missing filter kind, either \"prefix:\" or \"exact:\"")
        };
        let Some((encoding, rest)) = rest.split_once(':') else {
            anyhow::bail!("missing encoding: either \"hex:\" or \"utf8:\"")
        };

        let is_exact = match kind {
            "exact" => true,
            "prefix" => false,
            other => {
                anyhow::bail!("expected filter kind \"prefix:\" or \"exact:\", found {other}")
            }
        };

        let decoded = match encoding {
            "utf8" => Bytes::from(rest.to_owned()),
            "hex" => match hex::decode(rest) {
                Ok(bytes) => Bytes::from(bytes),
                Err(_) => anyhow::bail!("failed to decode hex"),
            },
            other => {
                anyhow::bail!("expected encoding: either \"hex:\" or \"utf8:\", found {other}")
            }
        };

        if is_exact {
            Ok(FilterKind::Exact(decoded))
        } else {
            Ok(FilterKind::Prefix(decoded))
        }
    }
}

impl FilterKind {
    /// Verifies whether this filter matches a given key
    pub fn matches(&self, key: impl AsRef<[u8]>) -> bool {
        match self {
            FilterKind::Prefix(prefix) => key.as_ref().starts_with(prefix),
            FilterKind::Exact(expected) => expected == key.as_ref(),
        }
    }
>>>>>>> deec1d6a
}

impl DownloadPolicy {
    /// Check if an entry should be downloaded according to this policy.
    pub fn matches(&self, entry: &Entry) -> bool {
<<<<<<< HEAD
        match self {
            DownloadPolicy::Nothing => false,
            DownloadPolicy::Everything => true,
            DownloadPolicy::Query(query) => {
                query.filter_author.matches(&entry.author())
                    && query.filter_key.matches(entry.key())
=======
        let key = entry.key();
        match self {
            DownloadPolicy::NothingExcept(patterns) => {
                patterns.iter().any(|pattern| pattern.matches(key))
            }
            DownloadPolicy::EverythingExcept(patterns) => {
                patterns.iter().all(|pattern| !pattern.matches(key))
>>>>>>> deec1d6a
            }
        }
    }
}

/// A query builder for document queries.
#[derive(Debug, Default)]
pub struct QueryBuilder<K> {
    kind: K,
    filter_author: AuthorFilter,
    filter_key: KeyFilter,
    limit: Option<u64>,
    offset: u64,
    include_empty: bool,
    sort_direction: SortDirection,
}

impl<K> QueryBuilder<K> {
    /// Call to include empty entries (deletion markers).
    pub fn include_empty(mut self) -> Self {
        self.include_empty = true;
        self
    }
    /// Filter by exact key match.
    pub fn key_exact(mut self, key: impl AsRef<[u8]>) -> Self {
        self.filter_key = KeyFilter::Exact(key.as_ref().to_vec().into());
        self
    }
    /// Filter by key prefix.
    pub fn key_prefix(mut self, key: impl AsRef<[u8]>) -> Self {
        self.filter_key = KeyFilter::Prefix(key.as_ref().to_vec().into());
        self
    }
    /// Filter by author.
    pub fn author(mut self, author: AuthorId) -> Self {
        self.filter_author = AuthorFilter::Exact(author);
        self
    }
    /// Set the maximum number of entries to be returned.
    pub fn limit(mut self, limit: u64) -> Self {
        self.limit = Some(limit);
        self
    }
    /// Set the offset within the result set from where to start returning results.
    pub fn offset(mut self, offset: u64) -> Self {
        self.offset = offset;
        self
    }
}

/// Query on all entries without aggregation.
#[derive(Debug, Clone, Default, Serialize, Deserialize)]
pub struct FlatQuery {
    sort_by: SortBy,
}

/// Query that only returns the latest entry for a key which has entries from multiple authors.
#[derive(Debug, Clone, Default, Serialize, Deserialize)]
pub struct SingleLatestPerKeyQuery {}

impl QueryBuilder<FlatQuery> {
    /// Set the sort for the query.
    ///
    /// The default is to sort by author, then by key, in ascending order.
    pub fn sort_by(mut self, sort_by: SortBy, direction: SortDirection) -> Self {
        self.kind.sort_by = sort_by;
        self.sort_direction = direction;
        self
    }

    /// Build the query.
    pub fn build(self) -> Query {
        Query::from(self)
    }
}

impl QueryBuilder<SingleLatestPerKeyQuery> {
    /// Set the order direction for the query.
    ///
    /// Ordering is always by key for this query type.
    /// Default direction is ascending.
    pub fn sort_direction(mut self, direction: SortDirection) -> Self {
        self.sort_direction = direction;
        self
    }

    /// Build the query.
    pub fn build(self) -> Query {
        Query::from(self)
    }
}

impl From<QueryBuilder<SingleLatestPerKeyQuery>> for Query {
    fn from(builder: QueryBuilder<SingleLatestPerKeyQuery>) -> Query {
        Query {
            kind: QueryKind::SingleLatestPerKey(builder.kind),
            filter_author: builder.filter_author,
            filter_key: builder.filter_key,
            limit: builder.limit,
            offset: builder.offset,
            include_empty: builder.include_empty,
            sort_direction: builder.sort_direction,
        }
    }
}

impl From<QueryBuilder<FlatQuery>> for Query {
    fn from(builder: QueryBuilder<FlatQuery>) -> Query {
        Query {
            kind: QueryKind::Flat(builder.kind),
            filter_author: builder.filter_author,
            filter_key: builder.filter_key,
            limit: builder.limit,
            offset: builder.offset,
            include_empty: builder.include_empty,
            sort_direction: builder.sort_direction,
        }
    }
}

/// Note: When using the `SingleLatestPerKey` query kind, the key filter is applied *before* the
/// grouping, the author filter is applied *after* the grouping.
#[derive(Debug, Clone, Serialize, Deserialize)]
pub struct Query {
    kind: QueryKind,
    filter_author: AuthorFilter,
    filter_key: KeyFilter,
    limit: Option<u64>,
    offset: u64,
    include_empty: bool,
    sort_direction: SortDirection,
}

impl Query {
    /// Query all records.
    pub fn all() -> QueryBuilder<FlatQuery> {
        Default::default()
    }
    /// Query only the latest entry for each key, omitting older entries if the entry was written
    /// to by multiple authors.
    pub fn single_latest_per_key() -> QueryBuilder<SingleLatestPerKeyQuery> {
        Default::default()
    }

    /// Create a [`Query::all`] query filtered by a single author.
    pub fn author(author: AuthorId) -> QueryBuilder<FlatQuery> {
        Self::all().author(author)
    }

    /// Create a [`Query::all`] query filtered by a single key.
    pub fn key_exact(key: impl AsRef<[u8]>) -> QueryBuilder<FlatQuery> {
        Self::all().key_exact(key)
    }

    /// Create a [`Query::all`] query filtered by a key prefix.
    pub fn key_prefix(prefix: impl AsRef<[u8]>) -> QueryBuilder<FlatQuery> {
        Self::all().key_prefix(prefix)
    }

    /// Get the limit for this query (max. number of entries to emit).
    pub fn limit(&self) -> Option<u64> {
        self.limit
    }

    /// Get the offset for this query (number of entries to skip at the beginning).
    pub fn offset(&self) -> u64 {
        self.offset
    }
}

/// Sort direction
#[derive(Debug, Clone, Copy, Default, Serialize, Deserialize)]
pub enum SortDirection {
    /// Sort ascending
    #[default]
    Asc,
    /// Sort descending
    Desc,
}

#[derive(derive_more::Debug, Clone, Serialize, Deserialize)]
enum QueryKind {
    #[debug("Flat {{ sort_by: {:?}}}", _0)]
    Flat(FlatQuery),
    #[debug("SingleLatestPerKey")]
    SingleLatestPerKey(SingleLatestPerKeyQuery),
}

/// Fields by which the query can be sorted
#[derive(Debug, Clone, Copy, Default, Serialize, Deserialize)]
pub enum SortBy {
    /// Sort by key, then author.
    KeyAuthor,
    /// Sort by author, then key.
    #[default]
    AuthorKey,
}

/// Key matching.
#[derive(Debug, Serialize, Deserialize, Clone, Default, Eq, PartialEq)]
pub enum KeyFilter {
    /// Matches any key.
    #[default]
    Any,
    /// Only keys that are exactly the provided value.
    Exact(Bytes),
    /// All keys that start with the provided value.
    Prefix(Bytes),
}

impl<T: AsRef<[u8]>> From<T> for KeyFilter {
    fn from(value: T) -> Self {
        KeyFilter::Exact(Bytes::copy_from_slice(value.as_ref()))
    }
}

impl KeyFilter {
    /// Test if a key is matched by this [`KeyFilter`].
    pub fn matches(&self, key: &[u8]) -> bool {
        match self {
            Self::Any => true,
            Self::Exact(k) => &k[..] == key,
            Self::Prefix(p) => key.starts_with(p),
        }
    }
}

/// Author matching.
#[derive(Debug, Serialize, Deserialize, Clone, Default, Eq, PartialEq)]
pub enum AuthorFilter {
    /// Matches any author.
    #[default]
    Any,
    /// Matches exactly the provided author.
    Exact(AuthorId),
}

impl AuthorFilter {
    /// Test if an author is matched by this [`AuthorFilter`].
    pub fn matches(&self, author: &AuthorId) -> bool {
        match self {
            Self::Any => true,
            Self::Exact(a) => a == author,
        }
    }
}

impl From<AuthorId> for AuthorFilter {
    fn from(value: AuthorId) -> Self {
        AuthorFilter::Exact(value)
    }
}

#[cfg(test)]
mod tests {
    use super::*;

    #[test]
    fn test_filter_kind_encode_decode() {
        const REPR: &str = "prefix:utf8:memes/futurama";
        let filter: FilterKind = REPR.parse().expect("should decode");
        assert_eq!(
            filter,
            FilterKind::Prefix(Bytes::from(String::from("memes/futurama")))
        );
        assert_eq!(filter.to_string(), REPR)
    }
}<|MERGE_RESOLUTION|>--- conflicted
+++ resolved
@@ -186,8 +186,6 @@
     fn set_download_policy(&self, namespace: &NamespaceId, policy: DownloadPolicy) -> Result<()>;
     /// Get the download policy for a document.
     fn get_download_policy(&self, namespace: &NamespaceId) -> Result<DownloadPolicy>;
-<<<<<<< HEAD
-=======
 }
 
 /// Store that gives read access to download policies for a document.
@@ -200,7 +198,6 @@
     fn get_download_policy(&self, namespace: &NamespaceId) -> Result<DownloadPolicy> {
         <T as Store>::get_download_policy(self, namespace)
     }
->>>>>>> deec1d6a
 }
 
 /// Outcome of [`Store::import_namespace`]
@@ -215,17 +212,6 @@
 }
 
 /// Download policy to decide which content blobs shall be downloaded.
-<<<<<<< HEAD
-#[derive(Debug, Clone, Default, Serialize, Deserialize)]
-pub enum DownloadPolicy {
-    /// Do not download any blobs.
-    Nothing,
-    /// Download all blobs.
-    #[default]
-    Everything,
-    /// Download blobs for entries matching a query.
-    Query(Query),
-=======
 #[derive(Debug, Clone, Serialize, Deserialize)]
 pub enum DownloadPolicy {
     /// Do not download any key unless it matches one of the filters.
@@ -310,20 +296,11 @@
             FilterKind::Exact(expected) => expected == key.as_ref(),
         }
     }
->>>>>>> deec1d6a
 }
 
 impl DownloadPolicy {
     /// Check if an entry should be downloaded according to this policy.
     pub fn matches(&self, entry: &Entry) -> bool {
-<<<<<<< HEAD
-        match self {
-            DownloadPolicy::Nothing => false,
-            DownloadPolicy::Everything => true,
-            DownloadPolicy::Query(query) => {
-                query.filter_author.matches(&entry.author())
-                    && query.filter_key.matches(entry.key())
-=======
         let key = entry.key();
         match self {
             DownloadPolicy::NothingExcept(patterns) => {
@@ -331,7 +308,6 @@
             }
             DownloadPolicy::EverythingExcept(patterns) => {
                 patterns.iter().all(|pattern| !pattern.matches(key))
->>>>>>> deec1d6a
             }
         }
     }
