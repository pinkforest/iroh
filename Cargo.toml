--- conflicted
+++ resolved
@@ -2,15 +2,11 @@
 members = [
   "iroh",
   "iroh-bytes",
-<<<<<<< HEAD
   "iroh-ffi",
+  "iroh-gossip",
   "iroh-metrics",
   "iroh-net",
-=======
-  "iroh-gossip",
-  "iroh-metrics",
   "iroh-sync",
->>>>>>> 3c39bb22
 ]
 
 [profile.optimized-release]
