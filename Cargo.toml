[workspace]
members = [
  "iroh",
  "iroh-bytes",
  "iroh-ffi",
  "iroh-metrics",
<<<<<<< HEAD
  "iroh-net",
  "iroh/examples/hello-world",
  "iroh/examples/collection",
=======
>>>>>>> b2b60da1
]

[profile.optimized-release]
inherits = 'release'
lto = true
debug-assertions = false
opt-level = 3
panic = 'abort'
incremental = false

[profile.ffi]
inherits = 'release'
strip = "symbols"<|MERGE_RESOLUTION|>--- conflicted
+++ resolved
@@ -4,12 +4,7 @@
   "iroh-bytes",
   "iroh-ffi",
   "iroh-metrics",
-<<<<<<< HEAD
   "iroh-net",
-  "iroh/examples/hello-world",
-  "iroh/examples/collection",
-=======
->>>>>>> b2b60da1
 ]
 
 [profile.optimized-release]
